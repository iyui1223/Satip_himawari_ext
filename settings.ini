[DEFAULT]
# All sections below are required unless otherwise specified
host = github
lib_name = satip
# For Enterprise Git add variable repo_name and company name
repo_name = Satip
company_name = Future-Energy-Associates

user = AyrtonB
description = Satip provides the functionality necessary for retrieving, transforming and storing EUMETSAT data
keywords = EUMETSAT, reprojection, OCF
author = Ayrton Bourn
author_email = ayrtonbourn@outlook.com
copyright = OpenClimateFix
branch = master
<<<<<<< HEAD
version = 0.0.16
=======
version = 0.0.13
>>>>>>> 4b2cc8d8
min_python = 3.6
audience = Developers
language = English
# Set to True if you want to create a more fancy sidebar.json than the default
custom_sidebar = False
# Add licenses and see current list in `setup.py`
license = apache2
# From 1-7: Planning Pre-Alpha Alpha Beta Production Mature Inactive
status = 2

# Optional. Same format as setuptools requirements
requirements = numpy==1.19.4 pandas==1.1.4 dataset==1.1.2 feautils==0.0.2 xmltodict==0.12.0 python-dotenv==0.15.0 nbdev==1.1.5 ipython==7.19.0 google matplotlib==3.3.2 seaborn==0.11.0 pandas_gbq==0.14.1 xarray==0.16.2 dask==2.30.0 zarr==2.6.1 gcsfs==0.7.1 numcodecs==0.7.2 dagster==0.8.5 satpy==0.24.0 pyresample==1.16.0 slack-logger==0.3.1
# Optional. Same format as setuptools console_scripts
# console_scripts = 
# Optional. Same format as setuptools dependency-links
# dep_links = 

###
# You probably won't need to change anything under here,
#   unless you have some special requirements
###

# Change to, e.g. "nbs", to put your notebooks in nbs dir instead of repo root
nbs_path = nbs
doc_path = docs

# Anything shown as '%(...)s' is substituted with that setting automatically
doc_host =  https://%(user)s.github.io
#For Enterprise Git pages use:  
#doc_host = https://pages.github.%(company_name)s.com.  


doc_baseurl = /%(lib_name)s/
# For Enterprise Github pages docs use:
# doc_baseurl = /%(repo_name)s/%(lib_name)s/

git_url = https://github.com/%(user)s/%(lib_name)s/tree/%(branch)s/
# For Enterprise Github use:
#git_url = https://github.%(company_name)s.com/%(repo_name)s/%(lib_name)s/tree/%(branch)s/



lib_path = %(lib_name)s
title = %(lib_name)s

#Optional advanced parameters
#Monospace docstings: adds <pre> tags around the doc strings, preserving newlines/indentation.
#monospace_docstrings = False
#Test flags: introduce here the test flags you want to use separated by |
#tst_flags = 
#Custom sidebar: customize sidebar.json yourself for advanced sidebars (False/True)
#custom_sidebar = 
#Cell spacing: if you want cell blocks in code separated by more than one new line
#cell_spacing = 
#Custom jekyll styles: if you want more jekyll styles than tip/important/warning, set them here
#jekyll_styles = note,warning,tip,important<|MERGE_RESOLUTION|>--- conflicted
+++ resolved
@@ -13,11 +13,7 @@
 author_email = ayrtonbourn@outlook.com
 copyright = OpenClimateFix
 branch = master
-<<<<<<< HEAD
-version = 0.0.16
-=======
-version = 0.0.13
->>>>>>> 4b2cc8d8
+version = 0.0.17
 min_python = 3.6
 audience = Developers
 language = English
